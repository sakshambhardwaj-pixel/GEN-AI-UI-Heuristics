--- conflicted
+++ resolved
@@ -82,6 +82,7 @@
     df = pd.DataFrame(records)
     return df.to_csv(index=False).encode('utf-8')
 
+
 def fetch_and_map_prompts(uploaded_file):
     if uploaded_file is None:
         st.warning("Please upload an Excel file to proceed.")
@@ -100,6 +101,7 @@
             mapping[heuristic] = prompt
     return mapping
 
+
 @st.cache_data
 def fetch_wcag_guidelines():
     """
@@ -126,6 +128,7 @@
         st.error(f"Error fetching WCAG guidelines: {e}")
         return {}
 
+
 def clean_html_content(html_content):
     soup = BeautifulSoup(html_content, "html.parser")
     for script in soup(["script", "style"]):
@@ -133,6 +136,7 @@
     text = soup.get_text(separator=' ')
     text = re.sub(r'\s+', ' ', text).strip()
     return text
+
 
 def format_llm_response(response: str) -> str:
     """Format LLM response from OpenAI ChatCompletion object or string for better viewing"""
@@ -159,6 +163,7 @@
     text = re.sub(r'[ \t]+$', '', text, flags=re.MULTILINE)
     text = text.strip() + '\n' + '='*60 + '\n'
     return text
+
 
 def evaluate_heuristic_with_llm(prompt: str, page_content: str, metrics: MetricsTracker = None, model: str = "gpt-4o-mini") -> str:
     """Evaluate heuristics using OpenAI's API with token tracking and model selection"""
@@ -205,6 +210,7 @@
     except Exception as e:
         print(f"Error calling OpenAI API: {e}")
         return f"Error: {str(e)}"
+
 
 def analyze_each_heuristic_individually_for_report(evaluations: dict, metrics: MetricsTracker = None, model: str = "gpt-4o-mini") -> dict:
     """Analyze each heuristic individually to prevent crashes with large data"""
@@ -377,6 +383,7 @@
     status_container.success("All heuristics analyzed successfully!")
     
     return final_analysis
+
 
 def create_individual_fallback_analysis(heuristic_name: str, pages_data: dict) -> dict:
     """Create fallback analysis for a specific heuristic"""
@@ -418,6 +425,7 @@
         "confidence_score": "Low"
     }
 
+
 async def navigate_authenticated_site(
     page,
     login_url: str,
@@ -629,6 +637,7 @@
         await browser.close()
         return url_to_content
 
+
 async def crawl_all_pages_no_login(start_url: str, additional_urls: list[str] = None, max_pages: int = 50, metrics: MetricsTracker = None):
     async with async_playwright() as p:
         browser = await p.chromium.launch(headless=True)
@@ -858,6 +867,7 @@
 
     return evaluations
 
+
 def run_crawl_and_evaluate_public(start_url, prompt_map, max_pages_to_evaluate: int = 1, specific_urls=None, heuristic_url_map=None, metrics: MetricsTracker = None, model: str = "gpt-4o-mini"):
     evaluations = {}
 
@@ -932,6 +942,7 @@
         status_text.success(f"✅ All evaluations complete! ({total_evaluations} total)")
 
     return evaluations
+
 
 def main():
     st.header("Heuristic Evaluation")
@@ -964,7 +975,6 @@
         st.title("Target Website")
         requires_login = st.checkbox("Site requires login", value=True)
         start_url = None
-<<<<<<< HEAD
         max_pages_to_evaluate = st.number_input("Max pages to evaluate", min_value=1, max_value=100, value=1)
         specific_urls_input = st.text_area("Enter specific URLs to evaluate (one per line)")
         
@@ -984,15 +994,6 @@
             help="Choose the model for evaluation. GPT-4o-mini is recommended for most evaluations."
         )
         
-=======
-        max_pages_to_evaluate = st.number_input(
-            "Max pages to evaluate", min_value=1, max_value=100, value=1
-        )
-        specific_urls_input = st.text_area(
-            "Enter specific URLs to evaluate (one per line)"
-        )
-
->>>>>>> 6833cc69
         # Per-heuristic URL assignment
         assign_per_heuristic = st.checkbox("Assign URLs to specific heuristics")
         
@@ -1066,98 +1067,64 @@
                 ]
 
     if st.button("Run Crawl and Evaluate"):
-        specific_urls = [
-            url.strip() for url in specific_urls_input.split("\n") if url.strip()
-        ]
-        with st.spinner("Crawling site and evaluating..."):
-            if requires_login:
-                evaluations = run_crawl_and_evaluate_stream(
-                    start_url,
-                    username,
-                    password,
-                    login_url,
-                    username_selector,
-                    password_selector,
-                    submit_selector,
-                    st.session_state.prompt_map,
-                    specific_urls=specific_urls,
-                    heuristic_url_map=heuristic_url_map,
-                )
-            else:
-                evaluations = run_crawl_and_evaluate_public(
-                    start_url,
-                    st.session_state.prompt_map,
-                    max_pages_to_evaluate=int(max_pages_to_evaluate),
-                    specific_urls=specific_urls,
-                    heuristic_url_map=heuristic_url_map,
-                )
-            st.session_state["evaluations"] = evaluations
-            st.success("Evaluation complete")
-            st.json(st.session_state["evaluations"])
-
-    if "evaluations" in st.session_state:
-        st.subheader("Saved Evaluation Output")
-
-<<<<<<< HEAD
-        if st.button("Run Crawl and Evaluate"):
-            if not st.session_state.prompt_map:
-                st.error("Please upload an Excel file with prompts before running the evaluation.")
-            else:
-                specific_urls = [url.strip() for url in specific_urls_input.split("\n") if url.strip()]
+        if not st.session_state.prompt_map:
+            st.error("Please upload an Excel file with prompts before running the evaluation.")
+        else:
+            specific_urls = [url.strip() for url in specific_urls_input.split("\n") if url.strip()]
+            
+            # Initialize MetricsTracker with selected model
+            metrics = MetricsTracker(model=selected_model)
+            metrics.crawl.pages_requested = int(max_pages_to_evaluate)
+            metrics.start_session()
+            
+            with st.spinner("Crawling site and evaluating..."):
+                if requires_login:
+                    evaluations = run_crawl_and_evaluate_stream(
+                        start_url, username, password, login_url,
+                        username_selector, password_selector, submit_selector, st.session_state.prompt_map,
+                        specific_urls=specific_urls,
+                        heuristic_url_map=heuristic_url_map,
+                        max_pages=int(max_pages_to_evaluate),
+                        metrics=metrics,
+                        model=selected_model
+                    )
+                else:
+                    evaluations = run_crawl_and_evaluate_public(
+                        start_url,
+                        st.session_state.prompt_map,
+                        max_pages_to_evaluate=int(max_pages_to_evaluate),
+                        specific_urls=specific_urls,
+                        heuristic_url_map=heuristic_url_map,
+                        metrics=metrics,
+                        model=selected_model
+                    )
                 
-                # Initialize MetricsTracker with selected model
-                metrics = MetricsTracker(model=selected_model)
-                metrics.crawl.pages_requested = int(max_pages_to_evaluate)
-                metrics.start_session()
+                # End session and get metrics summary
+                metrics.end_session()
+                metrics_summary = metrics.get_summary()
+                st.session_state["metrics_summary"] = metrics_summary
+                st.session_state["evaluations"] = evaluations
+                st.session_state["crawled_urls"] = metrics.crawl.crawled_urls
                 
-                with st.spinner("Crawling site and evaluating..."):
-                    if requires_login:
-                        evaluations = run_crawl_and_evaluate_stream(
-                            start_url, username, password, login_url,
-                            username_selector, password_selector, submit_selector, st.session_state.prompt_map,
-                            specific_urls=specific_urls,
-                            heuristic_url_map=heuristic_url_map,
-                            max_pages=int(max_pages_to_evaluate),
-                            metrics=metrics,
-                            model=selected_model
-                        )
-                    else:
-                        evaluations = run_crawl_and_evaluate_public(
-                            start_url,
-                            st.session_state.prompt_map,
-                            max_pages_to_evaluate=int(max_pages_to_evaluate),
-                            specific_urls=specific_urls,
-                            heuristic_url_map=heuristic_url_map,
-                            metrics=metrics,
-                            model=selected_model
-                        )
-                    
-                    # End session and get metrics summary
-                    metrics.end_session()
-                    metrics_summary = metrics.get_summary()
-                    st.session_state["metrics_summary"] = metrics_summary
-                    st.session_state["evaluations"] = evaluations
-                    st.session_state["crawled_urls"] = metrics.crawl.crawled_urls
-                    
-                    st.success("Evaluation complete")
-                    
-                    # Display metrics summary
-                    st.subheader("📊 Execution Metrics")
-                    col1, col2, col3, col4 = st.columns(4)
-                    with col1:
-                        st.metric("Elapsed Time", metrics_summary["elapsed_time"])
-                    with col2:
-                        st.metric("Pages Crawled", f"{metrics_summary['pages_crawled']}/{metrics_summary['pages_requested']}")
-                    with col3:
-                        st.metric("Total Tokens", f"{metrics_summary['total_tokens']:,}")
-                    with col4:
-                        st.metric("Estimated Cost", f"${metrics_summary['estimated_cost_usd']:.4f}")
-                    
-                    # Display skip reasons if any
-                    if metrics_summary["pages_skipped"] > 0:
-                        with st.expander(f"⚠️ {metrics_summary['pages_skipped']} pages skipped - Click to see details"):
-                            # Explanation of why pages are skipped
-                            st.info("""
+                st.success("Evaluation complete")
+                
+                # Display metrics summary
+                st.subheader("📊 Execution Metrics")
+                col1, col2, col3, col4 = st.columns(4)
+                with col1:
+                    st.metric("Elapsed Time", metrics_summary["elapsed_time"])
+                with col2:
+                    st.metric("Pages Crawled", f"{metrics_summary['pages_crawled']}/{metrics_summary['pages_requested']}")
+                with col3:
+                    st.metric("Total Tokens", f"{metrics_summary['total_tokens']:,}")
+                with col4:
+                    st.metric("Estimated Cost", f"${metrics_summary['estimated_cost_usd']:.4f}")
+                
+                # Display skip reasons if any
+                if metrics_summary["pages_skipped"] > 0:
+                    with st.expander(f"⚠️ {metrics_summary['pages_skipped']} pages skipped - Click to see details"):
+                        # Explanation of why pages are skipped
+                        st.info("""
 **Why are pages skipped?** This is normal and intentional behavior:
 - **duplicate**: Same URL found on multiple pages - avoids redundant evaluation
 - **max_limit_reached**: User-defined page limit respected - controls costs
@@ -1166,170 +1133,123 @@
 - **navigation_error**: Page failed to load - logged for transparency
 
 Skipping duplicates is *optimization*, not an error. It saves time and tokens.
-                            """)
-                            
-                            for reason, urls in metrics_summary["skip_reasons"].items():
-                                st.markdown(f"### {reason}: {len(urls)} pages")
-                                st.markdown("---")
-                                for url in urls:  # Show ALL URLs
-                                    st.write(f"  - `{url}`")
-                                st.markdown("")
-                            
-                            # Create downloadable skip log
-                            skip_log = "SKIP REASONS LOG\n" + "="*50 + "\n\n"
-                            skip_log += "WHY PAGES ARE SKIPPED (This is normal behavior):\n"
-                            skip_log += "- duplicate: Same URL found multiple times - avoids redundant work\n"
-                            skip_log += "- max_limit_reached: User page limit respected\n"
-                            skip_log += "- domain_mismatch: External links ignored\n"
-                            skip_log += "- max_depth_exceeded: Deep pages skipped\n"
-                            skip_log += "- navigation_error: Page failed to load\n\n"
-                            skip_log += "="*50 + "\n\n"
-                            
-                            for reason, urls in metrics_summary["skip_reasons"].items():
-                                skip_log += f"\n{reason.upper()} ({len(urls)} pages)\n"
-                                skip_log += "-"*40 + "\n"
-                                for url in urls:
-                                    skip_log += f"  {url}\n"
-                            
-                            st.download_button(
-                                label="📥 Download Skip Log (Proof of Transparency)",
-                                data=skip_log,
-                                file_name="crawl_skip_log.txt",
-                                mime="text/plain"
-                            )
-                    
-                    st.json(st.session_state["evaluations"])
-
-        if "evaluations" in st.session_state:
-            st.subheader("Saved Evaluation Output")
-
-            if st.button("Generate Enhanced Report (HTML)"):
-                with st.spinner("Generating comprehensive HTML report..."):
-                    # Get metrics from session state if available
-                    metrics_summary = st.session_state.get("metrics_summary", None)
-                    
-                    # Get model from metrics_summary or use default
-                    report_model = metrics_summary.get("model_used", "gpt-4o-mini") if metrics_summary else "gpt-4o-mini"
-                    
-                    analysis_json = analyze_each_heuristic_individually_for_report(
-                        st.session_state["evaluations"],
-                        model=report_model
-                    )
-                    st.session_state["analysis_json"] = analysis_json
-                    
-                    if not analysis_json:
-                        st.error("Failed to generate analysis. Please try again.")
-                        return
-                    
-                    # FIX: Use login_url if available, otherwise use start_url
-                    url_to_parse = login_url if (requires_login and login_url) else start_url
-                    site_name = url_to_parse.replace("https://", "").replace("http://", "").split('/')[0]
-                    
-                    html_report = generate_html_from_analysis_json(
-                        analysis_json, 
-                        site_name=site_name,
-                        site_description="Comprehensive UX Heuristic Analysis",
-                        metrics_summary=metrics_summary
-                    )
-                    
-                    st.session_state["html_report"] = html_report
-
-        if "html_report" in st.session_state and st.session_state["html_report"]:
-            col1, col2, col3 = st.columns(3)
-            
-            with col1:
-                st.download_button(
-                    label="📄 Download HTML Report (Client)",
-                    data=st.session_state["html_report"],
-                    file_name="heuristic_evaluation_report_client.html",
-                    mime="text/html",
-                    help="Client-facing report without detailed URL lists"
-                )
-            with col2:
-                if "analysis_json" in st.session_state:
-                    metrics_summary = st.session_state.get("metrics_summary", None)
-                    csv_data = convert_analysis_to_csv(st.session_state["analysis_json"], metrics_summary=metrics_summary)
-                    st.download_button(
-                        label="📄 Download CSV Report",
-                        data=csv_data,
-                        file_name="heuristic_evaluation_report.csv",
-                        mime="text/csv",
-                    )
-            with col3:
-                if "analysis_json" in st.session_state and "evaluations" in st.session_state:
-                    # Generate internal Excel report
-                    metrics_summary = st.session_state.get("metrics_summary", None)
-                    if metrics_summary:
-                        # Recreate MetricsTracker from summary (for report generation)
-                        # In a real scenario, we'd store the MetricsTracker in session state
-                        # For now, we'll create a minimal version
-                        temp_metrics = MetricsTracker(model=metrics_summary.get("model_used", "gpt-4o-mini"))
-                        temp_metrics.crawl.pages_requested = metrics_summary.get("pages_requested", 0)
-                        temp_metrics.crawl.pages_crawled = metrics_summary.get("pages_crawled", 0)
-                        temp_metrics.crawl.pages_skipped = metrics_summary.get("pages_skipped", 0)
-                        temp_metrics.crawl.skip_reasons = metrics_summary.get("skip_reasons", {})
-                        temp_metrics.crawl.crawled_urls = st.session_state.get("crawled_urls", [])
-                        temp_metrics.tokens.total_input_tokens = metrics_summary.get("total_input_tokens", 0)
-                        temp_metrics.tokens.total_output_tokens = metrics_summary.get("total_output_tokens", 0)
-                        temp_metrics.tokens.api_calls = metrics_summary.get("api_calls", 0)
+                        """)
                         
-                        report_gen = InternalReportGenerator(temp_metrics, st.session_state["analysis_json"])
-                        url_to_parse = login_url if (requires_login and login_url) else start_url
-                        site_name = url_to_parse.replace("https://", "").replace("http://", "").split('/')[0] if url_to_parse else "Website"
-                        excel_data = report_gen.generate_excel_report(site_name=site_name)
+                        for reason, urls in metrics_summary["skip_reasons"].items():
+                            st.markdown(f"### {reason}: {len(urls)} pages")
+                            st.markdown("---")
+                            for url in urls:  # Show ALL URLs
+                                st.write(f"  - `{url}`")
+                            st.markdown("")
+                        
+                        # Create downloadable skip log
+                        skip_log = "SKIP REASONS LOG\n" + "="*50 + "\n\n"
+                        skip_log += "WHY PAGES ARE SKIPPED (This is normal behavior):\n"
+                        skip_log += "- duplicate: Same URL found multiple times - avoids redundant work\n"
+                        skip_log += "- max_limit_reached: User page limit respected\n"
+                        skip_log += "- domain_mismatch: External links ignored\n"
+                        skip_log += "- max_depth_exceeded: Deep pages skipped\n"
+                        skip_log += "- navigation_error: Page failed to load\n\n"
+                        skip_log += "="*50 + "\n\n"
+                        
+                        for reason, urls in metrics_summary["skip_reasons"].items():
+                            skip_log += f"\n{reason.upper()} ({len(urls)} pages)\n"
+                            skip_log += "-"*40 + "\n"
+                            for url in urls:
+                                skip_log += f"  {url}\n"
                         
                         st.download_button(
-                            label="📊 Download Internal Report (Excel)",
-                            data=excel_data,
-                            file_name="internal_analysis_report.xlsx",
-                            mime="application/vnd.openxmlformats-officedocument.spreadsheetml.sheet",
-                            help="Detailed internal report with all URLs and metrics"
+                            label="📥 Download Skip Log (Proof of Transparency)",
+                            data=skip_log,
+                            file_name="crawl_skip_log.txt",
+                            mime="text/plain"
                         )
-    else:
-        st.info("Please upload an Excel file to start.")
-=======
+                
+                st.json(st.session_state["evaluations"])
+
+    if "evaluations" in st.session_state:
+        st.subheader("Saved Evaluation Output")
+
         if st.button("Generate Enhanced Report (HTML)"):
             with st.spinner("Generating comprehensive HTML report..."):
+                # Get metrics from session state if available
+                metrics_summary = st.session_state.get("metrics_summary", None)
+                
+                # Get model from metrics_summary or use default
+                report_model = metrics_summary.get("model_used", "gpt-4o-mini") if metrics_summary else "gpt-4o-mini"
+                
                 analysis_json = analyze_each_heuristic_individually_for_report(
-                    st.session_state["evaluations"]
+                    st.session_state["evaluations"],
+                    model=report_model
                 )
                 st.session_state["analysis_json"] = analysis_json
-
+                
                 if not analysis_json:
                     st.error("Failed to generate analysis. Please try again.")
                     return
-
+                
+                # FIX: Use login_url if available, otherwise use start_url
                 url_to_parse = login_url if (requires_login and login_url) else start_url
-                site_name = (
-                    url_to_parse.replace("https://", "").replace("http://", "").split("/")[0]
-                )
+                site_name = url_to_parse.replace("https://", "").replace("http://", "").split('/')[0] if url_to_parse else "Website"
+                
                 html_report = generate_html_from_analysis_json(
-                    analysis_json,
+                    analysis_json, 
                     site_name=site_name,
                     site_description="Comprehensive UX Heuristic Analysis",
+                    metrics_summary=metrics_summary
                 )
+                
                 st.session_state["html_report"] = html_report
 
     if "html_report" in st.session_state and st.session_state["html_report"]:
-        col1, col2 = st.columns(2)
+        col1, col2, col3 = st.columns(3)
+        
         with col1:
             st.download_button(
-                label="📄 Download Enhanced HTML Report",
+                label="📄 Download HTML Report (Client)",
                 data=st.session_state["html_report"],
-                file_name="enhanced_heuristic_evaluation_report.html",
+                file_name="heuristic_evaluation_report_client.html",
                 mime="text/html",
+                help="Client-facing report without detailed URL lists"
             )
         with col2:
             if "analysis_json" in st.session_state:
-                csv_data = convert_analysis_to_csv(st.session_state["analysis_json"])
+                metrics_summary = st.session_state.get("metrics_summary", None)
+                csv_data = convert_analysis_to_csv(st.session_state["analysis_json"], metrics_summary=metrics_summary)
                 st.download_button(
                     label="📄 Download CSV Report",
                     data=csv_data,
                     file_name="heuristic_evaluation_report.csv",
                     mime="text/csv",
                 )
->>>>>>> 6833cc69
-
+        with col3:
+            if "analysis_json" in st.session_state and "evaluations" in st.session_state:
+                # Generate internal Excel report
+                metrics_summary = st.session_state.get("metrics_summary", None)
+                if metrics_summary:
+                    # Recreate MetricsTracker from summary (for report generation)
+                    temp_metrics = MetricsTracker(model=metrics_summary.get("model_used", "gpt-4o-mini"))
+                    temp_metrics.crawl.pages_requested = metrics_summary.get("pages_requested", 0)
+                    temp_metrics.crawl.pages_crawled = metrics_summary.get("pages_crawled", 0)
+                    temp_metrics.crawl.pages_skipped = metrics_summary.get("pages_skipped", 0)
+                    temp_metrics.crawl.skip_reasons = metrics_summary.get("skip_reasons", {})
+                    temp_metrics.crawl.crawled_urls = st.session_state.get("crawled_urls", [])
+                    temp_metrics.tokens.total_input_tokens = metrics_summary.get("total_input_tokens", 0)
+                    temp_metrics.tokens.total_output_tokens = metrics_summary.get("total_output_tokens", 0)
+                    temp_metrics.tokens.api_calls = metrics_summary.get("api_calls", 0)
+                    
+                    report_gen = InternalReportGenerator(temp_metrics, st.session_state["analysis_json"])
+                    url_to_parse = login_url if (requires_login and login_url) else start_url
+                    site_name = url_to_parse.replace("https://", "").replace("http://", "").split('/')[0] if url_to_parse else "Website"
+                    excel_data = report_gen.generate_excel_report(site_name=site_name)
+                    
+                    st.download_button(
+                        label="📊 Download Internal Report (Excel)",
+                        data=excel_data,
+                        file_name="internal_analysis_report.xlsx",
+                        mime="application/vnd.openxmlformats-officedocument.spreadsheetml.sheet",
+                        help="Detailed internal report with all URLs and metrics"
+                    )
 
 
 if __name__ == "__main__":
